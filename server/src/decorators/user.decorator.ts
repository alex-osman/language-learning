--- conflicted
+++ resolved
@@ -1,10 +1,6 @@
 import { createParamDecorator, ExecutionContext } from '@nestjs/common';
 
 export const UserID = createParamDecorator((data, ctx: ExecutionContext) => {
-<<<<<<< HEAD
-  return 3;
-=======
   const request = ctx.switchToHttp().getRequest();
   return request.user.userId;
->>>>>>> 3697c34c
 });