--- conflicted
+++ resolved
@@ -1,12 +1,9 @@
 import { Routes } from '@angular/router';
 import { SentenceDisplayComponent } from './components/sentence-display/sentence-display.component';
 import { InteractiveComponent } from './components/interactive/interactive.component';
-<<<<<<< HEAD
 import { FrenchInteractiveComponent } from './components/french-interactive/french-interactive.component';
-=======
 import { MemoryPalaceComponent } from './components/memory-palace/memory-palace.component';
 import { PhoneticChartComponent } from './components/phonetic-chart/phonetic-chart.component';
->>>>>>> 8a40ea1d
 
 export const routes: Routes = [
   {
@@ -18,17 +15,16 @@
     component: InteractiveComponent,
   },
   {
-<<<<<<< HEAD
     path: 'french',
     component: FrenchInteractiveComponent,
-=======
+  },
+  {
     path: 'memory-palace',
     component: MemoryPalaceComponent,
   },
   {
     path: 'phonetics',
     component: PhoneticChartComponent,
->>>>>>> 8a40ea1d
   },
   {
     path: '',
