.learning-container {
  max-width: 800px;
  margin: 0 auto;
  padding: 20px;

  h1 {
    text-align: center;
    margin-bottom: 30px;
  }

  .loading,
  .no-characters {
    text-align: center;
    padding: 50px 0;
    font-size: 1.2em;
  }

  .character-card {
    background: white;
    border-radius: 8px;
    box-shadow: 0 2px 10px rgba(0, 0, 0, 0.1);
    overflow: hidden;
    margin-bottom: 20px;
  }

  .character-info {
    padding: 20px;

    .character-display {
      display: flex;
      align-items: center;
      margin-bottom: 30px;

      .hanzi {
        font-size: 5rem;
        margin-right: 20px;
        line-height: 1;
      }

      .details {
        display: flex;
        flex-direction: column;

        .pinyin {
          font-size: 1.5rem;
          margin-bottom: 5px;
        }

        .definition {
          font-size: 1.2rem;
          color: #666;
        }
      }
    }

    .movie-elements {
      display: grid;
      grid-template-columns: repeat(auto-fill, minmax(200px, 1fr));
      gap: 15px;

      .element {
        .label {
          font-weight: bold;
          display: block;
          margin-bottom: 5px;
          color: #666;
        }

        .value {
          font-size: 1.1rem;
        }

        &.add-props {
          grid-column: 1 / -1; // Span all columns
          margin-top: 15px;
          padding-top: 15px;
          border-top: 1px dashed #ddd;

          .input-group {
            display: flex;
            margin-bottom: 0;

            input {
              flex: 1;
              padding: 8px;
              border: 1px solid #ddd;
              border-radius: 4px 0 0 4px;
              font-size: 1rem;
            }

            button {
              padding: 8px 15px;
              border: none;
              border-radius: 0 4px 4px 0;
              background: #007bff;
              color: white;
              cursor: pointer;

              &:disabled {
                opacity: 0.6;
                cursor: not-allowed;
              }

              &:hover:not(:disabled) {
                background: #0069d9;
              }
            }
          }
        }
      }
    }
  }

  .movie-creation {
    padding: 20px;
    background: #f8f9fa;
    border-top: 1px solid #eee;

    h3 {
      margin-bottom: 15px;
    }

    .input-group {
      margin-bottom: 20px;

      textarea {
        width: 100%;
        padding: 10px;
        border: 1px solid #ddd;
        border-radius: 4px;
        font-size: 1rem;
        resize: vertical;
      }
    }

    .actions {
      margin: 20px 0;
      display: flex;
      justify-content: center;

      .btn {
        padding: 10px 20px;
        border: none;
        border-radius: 4px;
        font-size: 1rem;
        cursor: pointer;

        &:disabled {
          opacity: 0.6;
          cursor: not-allowed;
        }

        &.btn-primary {
          background: #007bff;
          color: white;

          &:hover:not(:disabled) {
            background: #0069d9;
          }
        }

        &.btn-success {
          background: #28a745;
          color: white;

          &:hover:not(:disabled) {
            background: #218838;
          }
        }
      }
    }

    .generated-image {
      margin-top: 20px;

      h4 {
        margin-bottom: 10px;
      }

      img {
        max-width: 100%;
        border-radius: 4px;
        box-shadow: 0 2px 5px rgba(0, 0, 0, 0.1);
      }
    }
  }
<<<<<<< HEAD
}

.button-group {
  display: flex;
  gap: 1rem;
  justify-content: center;
  margin-bottom: 1rem;

  .btn {
    flex: 1 1 0;
    min-width: 120px;
  }
}

.image-preview {
  display: flex;
  align-items: center;
  gap: 1rem;
  margin: 1rem 0;

  img {
    max-width: 100px;
    max-height: 100px;
    border-radius: 6px;
    border: 1px solid #ddd;
    box-shadow: 0 2px 8px rgba(0, 0, 0, 0.07);
  }

  .remove-btn {
    background: #dc3545;
    color: #fff;
    border: none;
    border-radius: 4px;
    padding: 0.3rem 0.7rem;
    cursor: pointer;
    font-size: 0.9rem;
  }
}

.generated-image {
  text-align: center;
  margin: 1.5rem 0;

  .movie-image {
    max-width: 100%;
    max-height: 250px;
    border-radius: 8px;
    border: 1px solid #eee;
    box-shadow: 0 2px 10px rgba(0, 0, 0, 0.08);
    object-fit: contain;
  }
}

.submit-btn {
  width: 100%;
  margin-top: 1.5rem;
  font-size: 1.1rem;
  padding: 0.8rem 0;
=======

  .upload-section {
    margin-top: 1rem;
    display: flex;
    flex-direction: column;
    gap: 0.5rem;

    .selected-file {
      font-size: 0.9rem;
      color: #666;
    }

    .btn-secondary {
      background-color: #6c757d;
      color: white;
      border: none;
      padding: 0.5rem 1rem;
      border-radius: 4px;
      cursor: pointer;
      transition: background-color 0.2s;

      &:hover {
        background-color: #5a6268;
      }

      &:disabled {
        background-color: #ccc;
        cursor: not-allowed;
      }
    }
  }
>>>>>>> 8b752835
}<|MERGE_RESOLUTION|>--- conflicted
+++ resolved
@@ -184,7 +184,37 @@
       }
     }
   }
-<<<<<<< HEAD
+
+  .upload-section {
+    margin-top: 1rem;
+    display: flex;
+    flex-direction: column;
+    gap: 0.5rem;
+
+    .selected-file {
+      font-size: 0.9rem;
+      color: #666;
+    }
+
+    .btn-secondary {
+      background-color: #6c757d;
+      color: white;
+      border: none;
+      padding: 0.5rem 1rem;
+      border-radius: 4px;
+      cursor: pointer;
+      transition: background-color 0.2s;
+
+      &:hover {
+        background-color: #5a6268;
+      }
+
+      &:disabled {
+        background-color: #ccc;
+        cursor: not-allowed;
+      }
+    }
+  }
 }
 
 .button-group {
@@ -243,37 +273,4 @@
   margin-top: 1.5rem;
   font-size: 1.1rem;
   padding: 0.8rem 0;
-=======
-
-  .upload-section {
-    margin-top: 1rem;
-    display: flex;
-    flex-direction: column;
-    gap: 0.5rem;
-
-    .selected-file {
-      font-size: 0.9rem;
-      color: #666;
-    }
-
-    .btn-secondary {
-      background-color: #6c757d;
-      color: white;
-      border: none;
-      padding: 0.5rem 1rem;
-      border-radius: 4px;
-      cursor: pointer;
-      transition: background-color 0.2s;
-
-      &:hover {
-        background-color: #5a6268;
-      }
-
-      &:disabled {
-        background-color: #ccc;
-        cursor: not-allowed;
-      }
-    }
-  }
->>>>>>> 8b752835
 }